extern crate ncurses;

use self::super::split_i32;
use self::ncurses::mmask_t;
use backend;
use event::{Event, Key, MouseButton, MouseEvent};
use theme::{Color, ColorPair, Effect};
use utf8;
use vec::Vec2;

use std::cell::{Cell, RefCell};
use std::collections::HashMap;
use std::ffi::CString;
use std::fs::File;
use std::io;
<<<<<<< HEAD
use std::io::{Write};
use std::thread;

use libc;
use chan;
=======
use std::io::Write;
use theme::{Color, ColorPair, Effect};
use utf8;
use vec::Vec2;
>>>>>>> 4f861329

pub struct Backend {
    current_style: Cell<ColorPair>,

    // Maps (front, back) ncurses colors to ncurses pairs
    pairs: RefCell<HashMap<(i16, i16), i16>>,
}

struct InputParser {
    key_codes: HashMap<i32, Event>,
    last_mouse_button: Option<MouseButton>,
    event_sink: chan::Sender<Event>,
}

impl InputParser {
    fn new(event_sink: chan::Sender<Event>) -> Self {
        InputParser {
            key_codes: initialize_keymap(),
            last_mouse_button: None,
            event_sink,
        }
    }

    fn parse_next(&mut self) {
        let ch: i32 = ncurses::getch();

        // Is it a UTF-8 starting point?
        let event = if 32 <= ch && ch <= 255 && ch != 127 {
            utf8::read_char(ch as u8, || Some(ncurses::getch() as u8))
                .map(Event::Char)
                .unwrap_or_else(|e| {
                    warn!("Error reading input: {}", e);
                    Event::Unknown(vec![ch as u8])
                })
        } else {
            self.parse_ncurses_char(ch)
        };
        self.event_sink.send(event);
    }

    fn parse_ncurses_char(&mut self, ch: i32) -> Event {
        // eprintln!("Found {:?}", ncurses::keyname(ch));
        if ch == ncurses::KEY_MOUSE {
            self.parse_mouse_event()
        } else {
            self.key_codes
                .get(&ch)
                .cloned()
                .unwrap_or_else(|| Event::Unknown(split_i32(ch)))
        }
    }

    fn parse_mouse_event(&mut self) -> Event {
        let mut mevent = ncurses::MEVENT {
            id: 0,
            x: 0,
            y: 0,
            z: 0,
            bstate: 0,
        };
        if ncurses::getmouse(&mut mevent as *mut ncurses::MEVENT)
            == ncurses::OK
        {
            // eprintln!("{:032b}", mevent.bstate);
            // Currently unused
            let _shift =
                (mevent.bstate & ncurses::BUTTON_SHIFT as mmask_t) != 0;
            let _alt = (mevent.bstate & ncurses::BUTTON_ALT as mmask_t) != 0;
            let _ctrl = (mevent.bstate & ncurses::BUTTON_CTRL as mmask_t) != 0;

            mevent.bstate &= !(ncurses::BUTTON_SHIFT | ncurses::BUTTON_ALT
                | ncurses::BUTTON_CTRL)
                as mmask_t;

            let make_event = |event| Event::Mouse {
                offset: Vec2::zero(),
                position: Vec2::new(mevent.x as usize, mevent.y as usize),
                event,
            };

            if mevent.bstate == ncurses::REPORT_MOUSE_POSITION as mmask_t {
                // The event is either a mouse drag event,
                // or a weird double-release event. :S
                self.last_mouse_button
                    .map(MouseEvent::Hold)
                    .map(&make_event)
                    .unwrap_or_else(|| Event::Unknown(vec![]))
            } else {
                // Identify the button
                let mut bare_event = mevent.bstate & ((1 << 25) - 1);

                let mut event = None;
                // ncurses encodes multiple events in the same value.
                while bare_event != 0 {
                    let single_event = 1 << bare_event.trailing_zeros();
                    bare_event ^= single_event;

                    // Process single_event
                    on_mouse_event(single_event as i32, |e| {
                        // Keep one event for later,
                        // send the rest through the channel.
                        if event.is_none() {
                            event = Some(e);
                        } else {
                            self.event_sink.send(make_event(e));
                        }
                    });
                }
                if let Some(event) = event {
                    if let Some(btn) = event.button() {
                        self.last_mouse_button = Some(btn);
                    }
                    make_event(event)
                } else {
                    debug!("No event parsed?...");
                    Event::Unknown(vec![])
                }
            }
        } else {
            debug!("Ncurses event not recognized.");
            Event::Unknown(vec![])
        }
    }
}

fn find_closest_pair(pair: &ColorPair) -> (i16, i16) {
    super::find_closest_pair(pair, ncurses::COLORS() as i16)
}

/// Writes some bytes directly to `/dev/tty`
///
/// Since this is not going to be used often, we can afford to re-open the
/// file every time.
fn write_to_tty(bytes: &[u8]) -> io::Result<()> {
    let mut tty_output =
        File::create("/dev/tty").expect("cursive can only run with a tty");
    tty_output.write_all(bytes)?;
    // tty_output will be flushed automatically at the end of the function.
    Ok(())
}

impl Backend {
    pub fn init() -> Box<backend::Backend> {
        // Change the locale.
        // For some reasons it's mandatory to get some UTF-8 support.
        ncurses::setlocale(ncurses::LcCategory::all, "");

        // The delay is the time ncurses wait after pressing ESC
        // to see if it's an escape sequence.
        // Default delay is way too long. 25 is imperceptible yet works fine.
        ::std::env::set_var("ESCDELAY", "25");

        let tty_path = CString::new("/dev/tty").unwrap();
        let mode = CString::new("r+").unwrap();
        let tty = unsafe { libc::fopen(tty_path.as_ptr(), mode.as_ptr()) };
        ncurses::newterm(None, tty, tty);
        ncurses::keypad(ncurses::stdscr(), true);

        // This disables mouse click detection,
        // and provides 0-delay access to mouse presses.
        ncurses::mouseinterval(0);
        // Listen to all mouse events.
        ncurses::mousemask(
            (ncurses::ALL_MOUSE_EVENTS | ncurses::REPORT_MOUSE_POSITION)
                as mmask_t,
            None,
        );
        ncurses::noecho();
        ncurses::cbreak();
        ncurses::start_color();
        // Pick up background and text color from the terminal theme.
        ncurses::use_default_colors();
        // No cursor
        ncurses::curs_set(ncurses::CURSOR_VISIBILITY::CURSOR_INVISIBLE);

        // This asks the terminal to provide us with mouse drag events
        // (Mouse move when a button is pressed).
        // Replacing 1002 with 1003 would give us ANY mouse move.
        write_to_tty(b"\x1B[?1002h").unwrap();

        let c = Backend {
            current_style: Cell::new(ColorPair::from_256colors(0, 0)),
            pairs: RefCell::new(HashMap::new()),
        };

        Box::new(c)
    }

    /// Save a new color pair.
    fn insert_color(
        &self, pairs: &mut HashMap<(i16, i16), i16>, (front, back): (i16, i16),
    ) -> i16 {
        let n = 1 + pairs.len() as i16;

        let target = if ncurses::COLOR_PAIRS() > i32::from(n) {
            // We still have plenty of space for everyone.
            n
        } else {
            // The world is too small for both of us.
            let target = n - 1;
            // Remove the mapping to n-1
            pairs.retain(|_, &mut v| v != target);
            target
        };
        pairs.insert((front, back), target);
        ncurses::init_pair(target, front, back);
        target
    }

    /// Checks the pair in the cache, or re-define a color if needed.
    fn get_or_create(&self, pair: ColorPair) -> i16 {
        let mut pairs = self.pairs.borrow_mut();

        // Find if we have this color in stock
        let (front, back) = find_closest_pair(&pair);
        if pairs.contains_key(&(front, back)) {
            // We got it!
            pairs[&(front, back)]
        } else {
            self.insert_color(&mut *pairs, (front, back))
        }
    }

    fn set_colors(&self, pair: ColorPair) {
        let i = self.get_or_create(pair);

        self.current_style.set(pair);
        let style = ncurses::COLOR_PAIR(i);
        ncurses::attron(style);
    }

<<<<<<< HEAD
=======
    fn parse_mouse_event(&mut self) -> Event {
        let mut mevent = ncurses::MEVENT {
            id: 0,
            x: 0,
            y: 0,
            z: 0,
            bstate: 0,
        };
        if ncurses::getmouse(&mut mevent as *mut ncurses::MEVENT)
            == ncurses::OK
        {
            // eprintln!("{:032b}", mevent.bstate);
            // Currently unused
            let _shift =
                (mevent.bstate & ncurses::BUTTON_SHIFT as mmask_t) != 0;
            let _alt = (mevent.bstate & ncurses::BUTTON_ALT as mmask_t) != 0;
            let _ctrl = (mevent.bstate & ncurses::BUTTON_CTRL as mmask_t) != 0;

            mevent.bstate &= !(ncurses::BUTTON_SHIFT
                | ncurses::BUTTON_ALT
                | ncurses::BUTTON_CTRL)
                as mmask_t;

            let make_event = |event| Event::Mouse {
                offset: Vec2::zero(),
                position: Vec2::new(mevent.x as usize, mevent.y as usize),
                event,
            };
>>>>>>> 4f861329

}

impl backend::Backend for Backend {
    fn screen_size(&self) -> Vec2 {
        let mut x: i32 = 0;
        let mut y: i32 = 0;
        ncurses::getmaxyx(ncurses::stdscr(), &mut y, &mut x);
        (x, y).into()
    }

    fn has_colors(&self) -> bool {
        ncurses::has_colors()
    }

    fn start_input_thread(&mut self, event_sink: chan::Sender<Event>, stops: chan::Receiver<bool>) {
        let mut parser = InputParser::new(event_sink);

        // Start an input thread
        thread::spawn(move || {
            loop {
                // This sends events to the event sender.
                parser.parse_next();

                if stops.recv() != Some(false) {
                    // If the channel was closed or if `true` was sent, abort.
                    break;
                }
            }
        });
    }

    fn finish(&mut self) {
        write_to_tty(b"\x1B[?1002l").unwrap();
        ncurses::endwin();
    }

    fn set_color(&self, colors: ColorPair) -> ColorPair {
        // eprintln!("Color used: {:?}", colors);
        let current = self.current_style.get();
        if current != colors {
            self.set_colors(colors);
        }

        current
    }

    fn set_effect(&self, effect: Effect) {
        let style = match effect {
            Effect::Reverse => ncurses::A_REVERSE(),
            Effect::Simple => ncurses::A_NORMAL(),
            Effect::Bold => ncurses::A_BOLD(),
            Effect::Italic => ncurses::A_ITALIC(),
            Effect::Underline => ncurses::A_UNDERLINE(),
        };
        ncurses::attron(style);
    }

    fn unset_effect(&self, effect: Effect) {
        let style = match effect {
            Effect::Reverse => ncurses::A_REVERSE(),
            Effect::Simple => ncurses::A_NORMAL(),
            Effect::Bold => ncurses::A_BOLD(),
            Effect::Italic => ncurses::A_ITALIC(),
            Effect::Underline => ncurses::A_UNDERLINE(),
        };
        ncurses::attroff(style);
    }

    fn clear(&self, color: Color) {
        let id = self.get_or_create(ColorPair {
            front: color,
            back: color,
        });
        ncurses::wbkgd(ncurses::stdscr(), ncurses::COLOR_PAIR(id));

        ncurses::clear();
    }

    fn refresh(&mut self) {
        ncurses::refresh();
    }

    fn print_at(&self, pos: Vec2, text: &str) {
        ncurses::mvaddstr(pos.y as i32, pos.x as i32, text);
    }
}

/// Returns the Key enum corresponding to the given ncurses event.
fn get_mouse_button(bare_event: i32) -> MouseButton {
    match bare_event {
        ncurses::BUTTON1_RELEASED
        | ncurses::BUTTON1_PRESSED
        | ncurses::BUTTON1_CLICKED
        | ncurses::BUTTON1_DOUBLE_CLICKED
        | ncurses::BUTTON1_TRIPLE_CLICKED => MouseButton::Left,
        ncurses::BUTTON2_RELEASED
        | ncurses::BUTTON2_PRESSED
        | ncurses::BUTTON2_CLICKED
        | ncurses::BUTTON2_DOUBLE_CLICKED
        | ncurses::BUTTON2_TRIPLE_CLICKED => MouseButton::Middle,
        ncurses::BUTTON3_RELEASED
        | ncurses::BUTTON3_PRESSED
        | ncurses::BUTTON3_CLICKED
        | ncurses::BUTTON3_DOUBLE_CLICKED
        | ncurses::BUTTON3_TRIPLE_CLICKED => MouseButton::Right,
        ncurses::BUTTON4_RELEASED
        | ncurses::BUTTON4_PRESSED
        | ncurses::BUTTON4_CLICKED
        | ncurses::BUTTON4_DOUBLE_CLICKED
        | ncurses::BUTTON4_TRIPLE_CLICKED => MouseButton::Button4,
        ncurses::BUTTON5_RELEASED
        | ncurses::BUTTON5_PRESSED
        | ncurses::BUTTON5_CLICKED
        | ncurses::BUTTON5_DOUBLE_CLICKED
        | ncurses::BUTTON5_TRIPLE_CLICKED => MouseButton::Button5,
        _ => MouseButton::Other,
    }
}

/// Parse the given code into one or more event.
///
/// If the given event code should expend into multiple events
/// (for instance click expends into PRESS + RELEASE),
/// the returned Vec will include those queued events.
///
/// The main event is returned separately to avoid allocation in most cases.
fn on_mouse_event<F>(bare_event: i32, mut f: F)
where
    F: FnMut(MouseEvent),
{
    let button = get_mouse_button(bare_event);
    match bare_event {
        ncurses::BUTTON4_PRESSED => f(MouseEvent::WheelUp),
        ncurses::BUTTON5_PRESSED => f(MouseEvent::WheelDown),
        ncurses::BUTTON1_RELEASED
        | ncurses::BUTTON2_RELEASED
        | ncurses::BUTTON3_RELEASED
        | ncurses::BUTTON4_RELEASED
        | ncurses::BUTTON5_RELEASED => f(MouseEvent::Release(button)),
        ncurses::BUTTON1_PRESSED
        | ncurses::BUTTON2_PRESSED
        | ncurses::BUTTON3_PRESSED => f(MouseEvent::Press(button)),
        ncurses::BUTTON1_CLICKED
        | ncurses::BUTTON2_CLICKED
        | ncurses::BUTTON3_CLICKED
        | ncurses::BUTTON4_CLICKED
        | ncurses::BUTTON5_CLICKED => {
            f(MouseEvent::Press(button));
            f(MouseEvent::Release(button));
        }
        // Well, we disabled click detection
        ncurses::BUTTON1_DOUBLE_CLICKED
        | ncurses::BUTTON2_DOUBLE_CLICKED
        | ncurses::BUTTON3_DOUBLE_CLICKED
        | ncurses::BUTTON4_DOUBLE_CLICKED
        | ncurses::BUTTON5_DOUBLE_CLICKED => for _ in 0..2 {
            f(MouseEvent::Press(button));
            f(MouseEvent::Release(button));
        },
        ncurses::BUTTON1_TRIPLE_CLICKED
        | ncurses::BUTTON2_TRIPLE_CLICKED
        | ncurses::BUTTON3_TRIPLE_CLICKED
        | ncurses::BUTTON4_TRIPLE_CLICKED
        | ncurses::BUTTON5_TRIPLE_CLICKED => for _ in 0..3 {
            f(MouseEvent::Press(button));
            f(MouseEvent::Release(button));
        },
        _ => debug!("Unknown event: {:032b}", bare_event),
    }
}

fn add_fn<F>(start: i32, with_key: F, map: &mut HashMap<i32, Event>)
where
    F: Fn(Key) -> Event,
{
    for i in 0..12 {
        map.insert(start + i, with_key(Key::from_f((i + 1) as u8)));
    }
}

fn initialize_keymap() -> HashMap<i32, Event> {
    // First, define the static mappings.
    let mut map = hashmap!{

        // Value sent by ncurses when nothing happens
        -1 => Event::Refresh,

        // Values under 256 are chars and control values
        //
        // Tab is '\t'
        9 => Event::Key(Key::Tab),
        // Treat '\n' and the numpad Enter the same
        10 => Event::Key(Key::Enter),
        ncurses::KEY_ENTER => Event::Key(Key::Enter),
        // This is the escape key when pressed by itself.
        // When used for control sequences,
        // it should have been caught earlier.
        27 => Event::Key(Key::Esc),
        // `Backspace` sends 127, but Ctrl-H sends `Backspace`
        127 => Event::Key(Key::Backspace),
        ncurses::KEY_BACKSPACE => Event::Key(Key::Backspace),

        410 => Event::WindowResize,

        ncurses::KEY_B2 => Event::Key(Key::NumpadCenter),
        ncurses::KEY_DC => Event::Key(Key::Del),
        ncurses::KEY_IC => Event::Key(Key::Ins),
        ncurses::KEY_BTAB => Event::Shift(Key::Tab),
        ncurses::KEY_SLEFT => Event::Shift(Key::Left),
        ncurses::KEY_SRIGHT => Event::Shift(Key::Right),
        ncurses::KEY_LEFT => Event::Key(Key::Left),
        ncurses::KEY_RIGHT => Event::Key(Key::Right),
        ncurses::KEY_UP => Event::Key(Key::Up),
        ncurses::KEY_DOWN => Event::Key(Key::Down),
        ncurses::KEY_SR => Event::Shift(Key::Up),
        ncurses::KEY_SF => Event::Shift(Key::Down),
        ncurses::KEY_PPAGE => Event::Key(Key::PageUp),
        ncurses::KEY_NPAGE => Event::Key(Key::PageDown),
        ncurses::KEY_HOME => Event::Key(Key::Home),
        ncurses::KEY_END => Event::Key(Key::End),
        ncurses::KEY_SHOME => Event::Shift(Key::Home),
        ncurses::KEY_SEND => Event::Shift(Key::End),
        ncurses::KEY_SDC => Event::Shift(Key::Del),
        ncurses::KEY_SNEXT => Event::Shift(Key::PageDown),
        ncurses::KEY_SPREVIOUS => Event::Shift(Key::PageUp),
    };

    // Then add some dynamic ones

    for c in 1..26 {
        let event = match c {
            9 => Event::Key(Key::Tab),
            10 => Event::Key(Key::Enter),
            other => Event::CtrlChar((b'a' - 1 + other as u8) as char),
        };
        map.insert(c, event);
    }

    // Ncurses provides a F1 variable, but no modifiers
    add_fn(ncurses::KEY_F1, Event::Key, &mut map);
    add_fn(277, Event::Shift, &mut map);
    add_fn(289, Event::Ctrl, &mut map);
    add_fn(301, Event::CtrlShift, &mut map);
    add_fn(313, Event::Alt, &mut map);

    // Those codes actually vary between ncurses versions...
    super::fill_key_codes(&mut map, ncurses::keyname);

    map
}<|MERGE_RESOLUTION|>--- conflicted
+++ resolved
@@ -13,18 +13,11 @@
 use std::ffi::CString;
 use std::fs::File;
 use std::io;
-<<<<<<< HEAD
 use std::io::{Write};
 use std::thread;
 
 use libc;
 use chan;
-=======
-use std::io::Write;
-use theme::{Color, ColorPair, Effect};
-use utf8;
-use vec::Vec2;
->>>>>>> 4f861329
 
 pub struct Backend {
     current_style: Cell<ColorPair>,
@@ -255,38 +248,6 @@
         let style = ncurses::COLOR_PAIR(i);
         ncurses::attron(style);
     }
-
-<<<<<<< HEAD
-=======
-    fn parse_mouse_event(&mut self) -> Event {
-        let mut mevent = ncurses::MEVENT {
-            id: 0,
-            x: 0,
-            y: 0,
-            z: 0,
-            bstate: 0,
-        };
-        if ncurses::getmouse(&mut mevent as *mut ncurses::MEVENT)
-            == ncurses::OK
-        {
-            // eprintln!("{:032b}", mevent.bstate);
-            // Currently unused
-            let _shift =
-                (mevent.bstate & ncurses::BUTTON_SHIFT as mmask_t) != 0;
-            let _alt = (mevent.bstate & ncurses::BUTTON_ALT as mmask_t) != 0;
-            let _ctrl = (mevent.bstate & ncurses::BUTTON_CTRL as mmask_t) != 0;
-
-            mevent.bstate &= !(ncurses::BUTTON_SHIFT
-                | ncurses::BUTTON_ALT
-                | ncurses::BUTTON_CTRL)
-                as mmask_t;
-
-            let make_event = |event| Event::Mouse {
-                offset: Vec2::zero(),
-                position: Vec2::new(mevent.x as usize, mevent.y as usize),
-                event,
-            };
->>>>>>> 4f861329
 
 }
 
